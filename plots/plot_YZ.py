--- conflicted
+++ resolved
@@ -668,148 +668,6 @@
      plt.savefig(figname)
      return figname
 
-<<<<<<< HEAD
-    # Chi scatter histogram
-    plt.subplot(4, 3, 12)
-    plt.hist(yy, ec='k')
-    plt.xlabel('Obs -True cm_flux chi (z)', fontsize=8)
-    plt.ylabel('Counts')
-
-  # if len(t_sm) > 0:
-  #   plt.subplot(432)
-  #   xx=t_sm['g_Corr']
-  #   yy=o_sm['cm_mag'][:, 0]-xx
-  #   ind=np.where((yy>-10)&(yy < 10))
-  #   xx=xx[ind];yy=yy[ind]
-  #   plt.xlim([14, 28])
-  #   plt.ylim([np.percentile(yy, up_perc), np.percentile(yy, lo_perc)])
-  #   plt.scatter(xx, yy, 1, marker='o', alpha=0.2, label=None)
-  #   plt.plot([14, 28], [0, 0], 'b:')
-  #   xx_bin, yy_med, yy_lo, yy_hi=running_medians(xx, yy)
-  #   plt.plot(xx_bin, yy_med, 'r--', label='50, 15.9, 84.1 percentiles')
-  #   plt.plot(xx_bin, yy_lo, 'r--')
-  #   plt.plot(xx_bin, yy_hi, 'r--')
-  #   plt.title('Stars (cm_mag comparison)', fontsize=10)
-  #   plt.xlabel('True mag (g) ', fontsize=10)
-  #   plt.ylabel('Obs cm_mag -True mag (g)', fontsize=8)
-  #   plt.legend(loc=3, fontsize=8)   
-
-  #   plt.subplot(435)
-  #   xx=t_sm['g_Corr']-t_sm['gr_Corr']
-  #   yy=o_sm['cm_mag'][:, 1]-xx
-  #   ind=np.where((yy>-10)&(yy < 10))
-  #   xx=xx[ind];yy=yy[ind]
-  #   plt.xlim([14, 28])
-  #   plt.ylim([np.percentile(yy, up_perc), np.percentile(yy, lo_perc)])
-  #   plt.scatter(xx, yy, 1, marker='o', alpha=0.2)
-  #   plt.plot([14, 28], [0, 0], 'b:')
-  #   xx_bin, yy_med, yy_lo, yy_hi=running_medians(xx, yy)
-  #   plt.plot(xx_bin, yy_med, 'r--')
-  #   plt.plot(xx_bin, yy_lo, 'r--')
-  #   plt.plot(xx_bin, yy_hi, 'r--')
-  #   plt.xlabel('True mag (r) ', fontsize=10)
-  #   plt.ylabel('Obs cm_mag -True mag (r)', fontsize=8)
-
-  #   plt.subplot(438)
-  #   xx=t_sm['g_Corr']-t_sm['gr_Corr']-t_sm['ri_Corr']
-  #   yy=o_sm['cm_mag'][:, 2]-xx
-  #   ind=np.where((yy>-10)&(yy < 10))
-  #   xx=xx[ind];yy=yy[ind]
-  #   plt.xlim([14, 28])
-  #   plt.ylim([np.percentile(yy, up_perc), np.percentile(yy, lo_perc)])
-  #   plt.scatter(xx, yy, 1, marker='o', alpha=0.2)
-  #   plt.plot([14, 28], [0, 0], 'b:')
-  #   xx_bin, yy_med, yy_lo, yy_hi=running_medians(xx, yy)
-  #   plt.plot(xx_bin, yy_med, 'r--')
-  #   plt.plot(xx_bin, yy_lo, 'r--')
-  #   plt.plot(xx_bin, yy_hi, 'r--')
-  #   plt.xlabel('True mag (i) ', fontsize=10)
-  #   plt.ylabel('Obs cm_mag -True mag (i)', fontsize=8)
-
-  #   plt.subplot(4, 3, 11)
-  #   xx=t_sm['g_Corr']-t_sm['gr_Corr']-t_sm['ri_Corr']-t_sm['iz_Corr']
-  #   yy=o_sm['cm_mag'][:, 3]-xx
-  #   ind=np.where((yy>-10)&(yy < 10))
-  #   xx=xx[ind];yy=yy[ind]
-  #   plt.xlim([14, 28])
-  #   plt.ylim([np.percentile(yy, up_perc), np.percentile(yy, lo_perc)])
-  #   plt.scatter(xx, yy, 1, marker='o', alpha=0.2)
-  #   plt.plot([14, 28], [0, 0], 'b:')
-  #   xx_bin, yy_med, yy_lo, yy_hi=running_medians(xx, yy)
-  #   plt.plot(xx_bin, yy_med, 'r--')
-  #   plt.plot(xx_bin, yy_lo, 'r--')
-  #   plt.plot(xx_bin, yy_hi, 'r--')
-  #   plt.xlabel('True mag (z) ', fontsize=10)
-  #   plt.ylabel('Obs cm_mag -True mag (z)', fontsize=8)
-
-  #   plt.subplot(433)
-  #   xx=t_sm['g_Corr']
-  #   yy=o_sm['psf_mag'][:, 0]-xx
-  #   ind=np.where((yy>-10)&(yy < 10))
-  #   xx=xx[ind];yy=yy[ind]
-  #   plt.xlim([14, 28])
-  #   plt.ylim([np.percentile(yy, up_perc), np.percentile(yy, lo_perc)])
-  #   plt.scatter(xx, yy, 1, marker='o', alpha=0.2)
-  #   plt.plot([14, 28], [0, 0], 'b:')
-  #   xx_bin, yy_med, yy_lo, yy_hi=running_medians(xx, yy)
-  #   plt.plot(xx_bin, yy_med, 'r--')
-  #   plt.plot(xx_bin, yy_lo, 'r--')
-  #   plt.plot(xx_bin, yy_hi, 'r--')
-  #   plt.plot([14, 28], [0, 0], 'r:')
-  #   plt.title('Stars (psf_mag comparison)', fontsize=10)
-  #   plt.xlabel('True mag (g) ', fontsize=10)
-  #   plt.ylabel('Obs psf_mag -True mag (g)', fontsize=8)
-
-  #   plt.subplot(436)
-  #   xx=t_sm['g_Corr']-t_sm['gr_Corr']
-  #   yy=o_sm['psf_mag'][:, 1]-xx
-  #   ind=np.where((yy>-10)&(yy < 10))
-  #   xx=xx[ind];yy=yy[ind]
-  #   plt.xlim([14, 28])
-  #   plt.ylim([np.percentile(yy, up_perc), np.percentile(yy, lo_perc)])
-  #   plt.scatter(xx, yy, 1, marker='o', alpha=0.2)
-  #   plt.plot([14, 28], [0, 0], 'b:')
-  #   xx_bin, yy_med, yy_lo, yy_hi=running_medians(xx, yy)
-  #   plt.plot(xx_bin, yy_med, 'r--')
-  #   plt.plot(xx_bin, yy_lo, 'r--')
-  #   plt.plot(xx_bin, yy_hi, 'r--')
-  #   plt.xlabel('True mag (r) ', fontsize=10)
-  #   plt.ylabel('Obs psf_mag -True mag (r)', fontsize=8)
-
-  #   plt.subplot(439)
-  #   xx=t_sm['g_Corr']-t_sm['gr_Corr']-t_sm['ri_Corr']
-  #   yy=o_sm['psf_mag'][:, 2]-xx
-  #   ind=np.where((yy>-10)&(yy < 10))
-  #   xx=xx[ind];yy=yy[ind]
-  #   plt.xlim([14, 28])
-  #   plt.ylim([np.percentile(yy, up_perc), np.percentile(yy, lo_perc)])
-  #   plt.scatter(xx, yy, 1, marker='o', alpha=0.2)
-  #   plt.plot([14, 28], [0, 0], 'b:')
-  #   xx_bin, yy_med, yy_lo, yy_hi=running_medians(xx, yy)
-  #   plt.plot(xx_bin, yy_med, 'r--')
-  #   plt.plot(xx_bin, yy_lo, 'r--')
-  #   plt.plot(xx_bin, yy_hi, 'r--')
-  #   plt.xlabel('True mag (i) ', fontsize=10)
-  #   plt.ylabel('Obs psf_mag -True mag (i)', fontsize=8)
-
-  #   plt.subplot(4, 3, 12)
-  #   xx=t_sm['g_Corr']-t_sm['gr_Corr']-t_sm['ri_Corr']-t_sm['iz_Corr']
-  #   yy=o_sm['psf_mag'][:, 3]-xx
-  #   ind=np.where((yy>-10)&(yy < 10))
-  #   xx=xx[ind];yy=yy[ind]
-  #   plt.xlim([14, 28])
-  #   plt.ylim([np.percentile(yy, up_perc), np.percentile(yy, lo_perc)])
-  #   plt.scatter(xx, yy, 1, marker='o', alpha=0.2)
-  #   plt.plot([14, 28], [0, 0], 'b:')
-  #   xx_bin, yy_med, yy_lo, yy_hi=running_medians(xx, yy)
-  #   plt.plot(xx_bin, yy_med, 'r--')
-  #   plt.plot(xx_bin, yy_lo, 'r--')
-  #   plt.plot(xx_bin, yy_hi, 'r--')
-  #   plt.xlabel('True mag (z) ', fontsize=10)
-  #   plt.ylabel('Obs psf_mag -True mag (z)', fontsize=8)
-
-=======
->>>>>>> a660a423
 def dT_dist_plot(t_gm, o_gm, t_sm, o_sm, oo, up_perc=1, lo_perc=99, figname=None):
   plt.figure()
   if len(t_gm) > 0:
@@ -855,9 +713,6 @@
 
     ### make plots
     names=[]
-    ##Diff_f vs True_f plots
-    fn4 = os.path.join(outdir, 'df_f_spencer.png')
-    names=np.append(names, df_f_plot(truth_gm, obs_gm, truth_sm, obs_sm, up_perc=0, lo_perc=100, figname=fn4))
     ##Diff_m vs True_m plots
     fn1 = os.path.join(outdir, 'dm_m_YZ.png')
     names=np.append(names, dm_m_plot(truth_gm, obs_gm, truth_sm, obs_sm, figname=fn1))
@@ -871,13 +726,10 @@
     # commented out. my experiment plot
     #fn4 = os.path.join(outdir, 'dT_dist_gals_YZ.png')
     #names=np.append(names, dT_dist_plot(truth_gm, obs_gm, truth_sm, obs_sm, oo, figname=fn4))
-<<<<<<< HEAD
-=======
     ##Diff_f vs True_f plots
     fn4 = os.path.join(outdir, 'df_f_spencer.png')
     # names=np.append(names, df_f_plot(truth_gm, obs_gm, truth_sm, obs_sm, up_perc=0, lo_perc=100, figname=fn4))
     names=np.append(names, df_f_plot(truth_gm, obs_gm, truth_sm, obs_sm, figname=fn4))
->>>>>>> a660a423
     print 'generated plots: ', names
     return names
 
