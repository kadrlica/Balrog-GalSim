--- conflicted
+++ resolved
@@ -75,16 +75,9 @@
     run_name : 'osu_grid_fix'
 
     pos_sampling : 'grid'
-<<<<<<< HEAD
-    inj_objs_only : {value : True, noise : True}
-    #inj_objs_only : 
-    #  value : True
-    #  noise : True
-=======
     inj_objs_only : 
       value : True
       noise : 'BKG'
->>>>>>> 6e0252f0
 
     # Load WCS from DES chip file
     wcs :
